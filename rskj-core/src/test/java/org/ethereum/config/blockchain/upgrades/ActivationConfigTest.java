--- conflicted
+++ resolved
@@ -61,11 +61,8 @@
             "    rskip132: wasabi100",
             "    rskip136: bahamas",
             "    rskip140: wasabiPlusOne",
-<<<<<<< HEAD
             "    rskip144: wasabiPlusOne",
-=======
             "    rskip152: wasabiPlusOne",
->>>>>>> c6de5ec5
             "}"
     ));
 
