--- conflicted
+++ resolved
@@ -94,11 +94,7 @@
     public void test1(){
 
         IndexedBlockStore indexedBlockStore = new IndexedBlockStore();
-<<<<<<< HEAD
         indexedBlockStore.init(new HashMap<>(), new HashMapDB(), null);
-=======
-        indexedBlockStore.init(new HashMap<>(), new HashMapDB(), null, null);
->>>>>>> 45e38209
 
         BigInteger cummDiff = BigInteger.ZERO;
         for (Block block : blocks){
@@ -204,16 +200,8 @@
     @Test // save some load, and check it exist
     @Ignore
     public void test2(){
-<<<<<<< HEAD
         IndexedBlockStore indexedBlockStore = new IndexedBlockStore();
         indexedBlockStore.init(new HashMap<>(), new HashMapDB(), null);
-=======
-        IndexedBlockStore cache = new IndexedBlockStore();
-        cache.init(new HashMap<>(), new HashMapDB(), null, null);
-
-        IndexedBlockStore indexedBlockStore = new IndexedBlockStore();
-        indexedBlockStore.init(new HashMap<>(), new HashMapDB(), cache, null);
->>>>>>> 45e38209
 
         BigInteger cummDiff = BigInteger.ZERO;
         for (Block block : blocks){
@@ -321,16 +309,8 @@
     @Test
     @Ignore
     public void test3(){
-<<<<<<< HEAD
         IndexedBlockStore indexedBlockStore = new IndexedBlockStore();
         indexedBlockStore.init(new HashMap<>(), new HashMapDB(), null);
-=======
-        IndexedBlockStore cache = new IndexedBlockStore();
-        cache.init(new HashMap<>(), new HashMapDB(), null, null);
-
-        IndexedBlockStore indexedBlockStore = new IndexedBlockStore();
-        indexedBlockStore.init(new HashMap<>(), new HashMapDB(), cache, null);
->>>>>>> 45e38209
 
         BigInteger cummDiff = BigInteger.ZERO;
 
@@ -436,12 +416,7 @@
         }
     }
 
-<<<<<<< HEAD
-
     @Test // leveldb + mapdb, save some load, flush to disk, and check it exist
-=======
-    @Test // cache + leveldb + mapdb, save some load, flush to disk, and check it exist
->>>>>>> 45e38209
     @Ignore
     public void test4() throws IOException {
         BigInteger bi = new BigInteger(32, new Random());
@@ -455,11 +430,7 @@
         blocksDB.init();
 
         IndexedBlockStore indexedBlockStore = new IndexedBlockStore();
-<<<<<<< HEAD
         indexedBlockStore.init(indexMap, blocksDB, indexDB);
-=======
-        indexedBlockStore.init(indexMap, blocksDB, null, indexDB);
->>>>>>> 45e38209
 
         BigInteger cummDiff = BigInteger.ZERO;
         for (Block block : blocks){
@@ -607,12 +578,6 @@
         blocksDB.init();
 
         try {
-<<<<<<< HEAD
-=======
-            IndexedBlockStore cache = new IndexedBlockStore();
-            cache.init(new HashMap<Long, List<IndexedBlockStore.BlockInfo>>(), new HashMapDB(), null, null);
-
->>>>>>> 45e38209
             IndexedBlockStore indexedBlockStore = new IndexedBlockStore();
             indexedBlockStore.init(indexMap, blocksDB, indexDB);
 
@@ -775,12 +740,6 @@
         blocksDB.init();
 
         try {
-<<<<<<< HEAD
-=======
-            IndexedBlockStore cache = new IndexedBlockStore();
-            cache.init(new HashMap<Long, List<IndexedBlockStore.BlockInfo>>(), new HashMapDB(), null, null);
-
->>>>>>> 45e38209
             IndexedBlockStore indexedBlockStore = new IndexedBlockStore();
             indexedBlockStore.init(indexMap, blocksDB, indexDB);
 
@@ -789,14 +748,9 @@
 
             indexedBlockStore.saveBlock(genesis, genesis.getCumulativeDifficulty(), true);
 
-<<<<<<< HEAD
             BigInteger td = genesis.getCumulativeDifficulty();
 
             for (int i = 0; i < bestLine.size(); ++i){
-=======
-            for (int i = 0; i < bestLine.size(); ++i) {
-                BigInteger td = indexedBlockStore.getTotalDifficulty();
->>>>>>> 45e38209
                 Block newBlock = bestLine.get(i);
                 td = td.add(newBlock.getCumulativeDifficulty());
 
@@ -891,12 +845,6 @@
         blocksDB.init();
 
         try {
-<<<<<<< HEAD
-=======
-            IndexedBlockStore cache = new IndexedBlockStore();
-            cache.init(new HashMap<>(), new HashMapDB(), null, null);
-
->>>>>>> 45e38209
             IndexedBlockStore indexedBlockStore = new IndexedBlockStore();
             indexedBlockStore.init(indexMap, blocksDB, indexDB);
 
@@ -905,14 +853,9 @@
 
             indexedBlockStore.saveBlock(genesis, genesis.getCumulativeDifficulty(), true);
 
-<<<<<<< HEAD
             BigInteger td = genesis.getCumulativeDifficulty();
 
             for (int i = 0; i < bestLine.size(); ++i){
-=======
-            for (int i = 0; i < bestLine.size(); ++i) {
-                BigInteger td = indexedBlockStore.getTotalDifficulty();
->>>>>>> 45e38209
                 Block newBlock = bestLine.get(i);
                 td = td.add(newBlock.getCumulativeDifficulty());
 
@@ -923,13 +866,7 @@
             long forkParentNumber = bestLine.get(60).getNumber();
             List<Block> forkLine = getRandomChain(forkParentHash, forkParentNumber + 1, 50);
 
-<<<<<<< HEAD
-
-            for (int i = 0; i < forkLine.size(); ++i){
-=======
             for (int i = 0; i < forkLine.size(); ++i) {
-
->>>>>>> 45e38209
                 Block newBlock = forkLine.get(i);
                 Block parentBlock = indexedBlockStore.getBlockByHash(newBlock.getParentHash());
                 td = indexedBlockStore.getTotalDifficultyForHash(parentBlock.getHash());
@@ -941,21 +878,7 @@
             Block bestBlock = bestLine.get(bestLine.size() - 1);
             Block forkBlock = forkLine.get(forkLine.size() - 1);
 
-<<<<<<< HEAD
             indexedBlockStore.reBranch(forkBlock);
-=======
-            // check total difficulty
-            BigInteger totalDifficulty  = indexedBlockStore.getTotalDifficulty();
-            BigInteger totalDifficulty_ = indexedBlockStore.getTotalDifficultyForHash( bestBlock.getHash() );
-            assertEquals(totalDifficulty_, totalDifficulty);
-
-            indexedBlockStore.reBranch(forkBlock);
-
-            // check total difficulty
-            totalDifficulty  = indexedBlockStore.getTotalDifficulty();
-            totalDifficulty_ = indexedBlockStore.getTotalDifficultyForHash( forkBlock.getHash() );
-            assertEquals(totalDifficulty_, totalDifficulty);
->>>>>>> 45e38209
         } finally {
             blocksDB.close();
             indexDB.close();
@@ -985,14 +908,9 @@
 
             indexedBlockStore.saveBlock(genesis, genesis.getCumulativeDifficulty(), true);
 
-<<<<<<< HEAD
             BigInteger td = BigInteger.ZERO;
 
             for (int i = 0; i < bestLine.size(); ++i){
-=======
-            for (int i = 0; i < bestLine.size(); ++i) {
-                BigInteger td = indexedBlockStore.getTotalDifficulty();
->>>>>>> 45e38209
                 Block newBlock = bestLine.get(i);
                 td = td.add(newBlock.getCumulativeDifficulty());
 
@@ -1003,11 +921,7 @@
             long forkParentNumber = bestLine.get(60).getNumber();
             List<Block> forkLine = getRandomChain(forkParentHash, forkParentNumber + 1, 10);
 
-<<<<<<< HEAD
-            for (int i = 0; i < forkLine.size(); ++i){
-=======
             for (int i = 0; i < forkLine.size(); ++i) {
->>>>>>> 45e38209
                 Block newBlock = forkLine.get(i);
                 Block parentBlock = indexedBlockStore.getBlockByHash(newBlock.getParentHash());
                 td = indexedBlockStore.getTotalDifficultyForHash(parentBlock.getHash());
@@ -1021,26 +935,10 @@
 
             assertTrue( indexedBlockStore.getBestBlock().getNumber() == 100);
 
-<<<<<<< HEAD
-=======
-            // check total difficulty
-            BigInteger totalDifficulty  = indexedBlockStore.getTotalDifficulty();
-            BigInteger totalDifficulty_ = indexedBlockStore.getTotalDifficultyForHash( bestBlock.getHash() );
-            assertEquals(totalDifficulty_, totalDifficulty);
-
->>>>>>> 45e38209
             indexedBlockStore.reBranch(forkBlock);
 
             assertTrue( indexedBlockStore.getBestBlock().getNumber() == 71);
 
-<<<<<<< HEAD
-=======
-            // check total difficulty
-            totalDifficulty  = indexedBlockStore.getTotalDifficulty();
-            totalDifficulty_ = indexedBlockStore.getTotalDifficultyForHash( forkBlock.getHash() );
-            assertEquals(totalDifficulty_, totalDifficulty);
-
->>>>>>> 45e38209
             // Assert that all fork moved to the main line
             for (Block currBlock : forkLine) {
                 Long number = currBlock.getNumber();
@@ -1067,16 +965,8 @@
 
     @Test // test index merging during the flush
     public void test9() {
-<<<<<<< HEAD
         IndexedBlockStore indexedBlockStore = new IndexedBlockStore();
         indexedBlockStore.init(new HashMap<>(), new HashMapDB(), null);
-=======
-        IndexedBlockStore cache = new IndexedBlockStore();
-        cache.init(new HashMap<>(), new HashMapDB(), null, null);
-
-        IndexedBlockStore indexedBlockStore = new IndexedBlockStore();
-        indexedBlockStore.init(new HashMap<>(), new HashMapDB(), cache, null);
->>>>>>> 45e38209
 
         // blocks with the same block number
         Block block1 = new Block(Hex.decode("f90202f901fda0ad0d51e8d64c364a7b77ef2fe252f3f4df0940c7cfa69cedc1fbd6ea66894936a01dcc4de8dec75d7aab85b567b6ccd41ad312451b948a7413f0a142fd40d493479414a3bc0f103706650a19c5d24e5c4cf1ea5af78ea0e0580f4fdd1e3ae8346efaa6b1018605361f6e2fb058580e31414c8cbf5b0d49a056e81f171bcc55a6ff8345e692c0f86e5b48e01b996cadc001622fb5e363b421a056e81f171bcc55a6ff8345e692c0f86e5b48e01b996cadc001622fb5e363b421b90100000000000000000000000000000000000000000000000000000000000000000000000000000000000000000000000000000000000000000000000000000000000000000000000000000000000000000000000000000000000000000000000000000000000000000000000000000000000000000000000000000000000000000000000000000000000000000000000000000000000000000000000000000000000000000000000000000000000000000000000000000000000000000000000000000000000000000000000000000000000000000000000000000000000000000000000000000000000000000000000000000000000000000000000000000000008605065cf2c43a8303e52e832fefd8808455fcbe1b80a017247341fd5d2f1d384682fea9302065a95dbd3e4f8260dde88a386f3cb95be3880f3fc8d5e0c87378c0c0"));
