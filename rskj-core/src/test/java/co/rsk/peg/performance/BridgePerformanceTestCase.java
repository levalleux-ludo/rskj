--- conflicted
+++ resolved
@@ -194,13 +194,6 @@
             public Environment build(int executionIndex, TxBuilder txBuilder, int height) {
                 TrieStore trieStore = createTrieStore();
                 Trie trie = new Trie(trieStore);
-<<<<<<< HEAD
-                Repository repository = new MutableRepository(trieStore, trie);
-
-                benchmarkerTrack = new RepositoryTrackWithBenchmarking(trieStore, trie);
-                BridgeStorageProvider storageProvider = new BridgeStorageProvider(benchmarkerTrack, PrecompiledContracts.BRIDGE_ADDR, bridgeConstants, activationConfig.forBlock((long) executionIndex));
-                storageInitializer.initialize(storageProvider, benchmarkerTrack, executionIndex, btcBlockStoreFactory.newInstance(repository));
-=======
                 benchmarkerTrack = new RepositoryTrackWithBenchmarking(trieStore,  trie);
                 Repository repository = benchmarkerTrack.startTracking();
                 BtcBlockStore btcBlockStore = btcBlockStoreFactory.newInstance(repository);
@@ -208,7 +201,6 @@
                 storageInitializer.initialize(storageProvider, benchmarkerTrack, executionIndex, btcBlockStore);
                 repository.commit();
 
->>>>>>> 29a86538
                 try {
                     storageProvider.save();
                 } catch (Exception e) {
