--- conflicted
+++ resolved
@@ -18,26 +18,22 @@
 
 package co.rsk.rpc;
 
+import co.rsk.config.RskSystemProperties;
 import co.rsk.core.NetworkStateExporter;
 import co.rsk.core.Rsk;
-<<<<<<< HEAD
-=======
+import co.rsk.core.Wallet;
 import co.rsk.core.WalletFactory;
 import co.rsk.peg.PegTestUtils;
-import co.rsk.config.RskSystemProperties;
-import co.rsk.core.Wallet;
 import co.rsk.rpc.modules.eth.EthModule;
 import co.rsk.rpc.modules.eth.EthModuleSolidityDisabled;
 import co.rsk.rpc.modules.eth.EthModuleWalletEnabled;
 import co.rsk.rpc.modules.personal.PersonalModule;
 import co.rsk.rpc.modules.personal.PersonalModuleWalletEnabled;
->>>>>>> 6310e5b2
 import org.ethereum.core.Block;
 import org.ethereum.core.Blockchain;
 import org.ethereum.core.Transaction;
 import org.ethereum.db.BlockStore;
 import org.ethereum.manager.WorldManager;
-import org.ethereum.net.server.ChannelManager;
 import org.ethereum.rpc.LogFilterElement;
 import org.ethereum.rpc.Web3;
 import org.ethereum.rpc.Web3Mocks;
@@ -75,14 +71,10 @@
         Mockito.when(blockchain.getBestBlock()).thenReturn(block);
         Mockito.when(rsk.getWorldManager()).thenReturn(worldManager);
 
-<<<<<<< HEAD
-        Web3RskImpl web3 = new Web3RskImpl(rsk, Mockito.mock(MinerServer.class), Mockito.mock(MinerClient.class), Mockito.mock(ChannelManager.class));
-=======
         Wallet wallet = WalletFactory.createWallet();
         PersonalModule pm = new PersonalModuleWalletEnabled(rsk, wallet);
         EthModule em = new EthModule(rsk, new EthModuleSolidityDisabled(), new EthModuleWalletEnabled(rsk, wallet));
-        Web3RskImpl web3 = new Web3RskImpl(rsk, RskSystemProperties.CONFIG, Web3Mocks.getMockMinerClient(), Web3Mocks.getMockMinerServer(), pm, em);
->>>>>>> 6310e5b2
+        Web3RskImpl web3 = new Web3RskImpl(rsk, RskSystemProperties.CONFIG, Web3Mocks.getMockMinerClient(), Web3Mocks.getMockMinerServer(), pm, em, Web3Mocks.getMockChannelManager());
         web3.ext_dumpState();
     }
 
