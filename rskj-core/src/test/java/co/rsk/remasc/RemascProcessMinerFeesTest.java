--- conflicted
+++ resolved
@@ -270,96 +270,7 @@
     }
 
     @Test
-<<<<<<< HEAD
     public void processMinersFeesWithOneSiblingBrokenSelectionRuleBlockWithHigherFees() throws IOException, BlockStoreException {
-=======
-    public void processMinersFeesWithOneSiblingDoesNotBrokeSelectionRuleBlockWithLowerDifficulty() throws IOException, ClassNotFoundException {
-        doNotBrokeSelectionRuleDifferentDifficulty(-3l);
-    }
-
-    private void doNotBrokeSelectionRuleDifferentDifficulty(Long differenceBetweenSiblingAndSibling)
-            throws IOException, ClassNotFoundException {
-
-        BlockChainBuilder builder = new BlockChainBuilder();
-        Long difficulty = 10l; //constant
-        Long siblingDifficulty = difficulty - differenceBetweenSiblingAndSibling;
-        Blockchain blockchain = builder.setTesting(true).setRsk(true).setGenesis(genesisBlock).build();
-
-        List<Block> blocks = createSimpleBlocks(genesisBlock, 4);
-        Block blockWithOneTxA = RemascTestRunner.createBlock(this.genesisBlock, blocks.get(blocks.size()-1),
-                PegTestUtils.createHash3(), coinbaseA, null,
-                minerFee, 0, txValue, cowKey, difficulty);
-        Block blockWithOneTxB = RemascTestRunner.createBlock(this.genesisBlock, blocks.get(blocks.size()-1),
-                PegTestUtils.createHash3(), coinbaseB, null,
-                (long) (minerFee*1.5), 0, txValue, cowKey, siblingDifficulty);
-        blocks.add(blockWithOneTxA);
-        Block blockThatIncludesUncle = RemascTestRunner.createBlock(this.genesisBlock, blockWithOneTxA,
-                PegTestUtils.createHash3(), coinbaseC, Lists.newArrayList(blockWithOneTxB.getHeader()),
-                null);
-        blocks.add(blockThatIncludesUncle);
-        blocks.addAll(createSimpleBlocks(blockThatIncludesUncle, 8));
-
-        BlockExecutor blockExecutor = new BlockExecutor(blockchain.getRepository(), blockchain,
-                blockchain.getBlockStore(), null);
-
-        for (Block b : blocks) {
-            blockExecutor.executeAndFillAll(b, blockchain.getBestBlock());
-            blockchain.tryToConnect(b);
-        }
-
-        Repository repository = blockchain.getRepository();
-
-        assertEquals(cowInitialBalance.subtract(BigInteger.valueOf(minerFee+txValue)), repository.getAccountState(cowAddress).getBalance());
-        assertEquals(BigInteger.valueOf(minerFee), repository.getAccountState(Hex.decode(PrecompiledContracts.REMASC_ADDR)).getBalance());
-        assertNull(repository.getAccountState(coinbaseA.getBytes()));
-        assertNull(repository.getAccountState(coinbaseB.getBytes()));
-        assertNull(repository.getAccountState(coinbaseC.getBytes()));
-        assertNull(repository.getAccountState(remascConfig.getRskLabsAddress()));
-
-        RemascStorageProvider remascStorageProvider = getRemascStorageProvider(blockchain);
-
-        assertEquals(BigInteger.ZERO, remascStorageProvider.getRewardBalance());
-        assertEquals(BigInteger.ZERO, remascStorageProvider.getBurnedBalance());
-        assertEquals(1, remascStorageProvider.getSiblings().size());
-
-        Block newblock = RemascTestRunner.createBlock(this.genesisBlock, blocks.get(blocks.size()-1),
-                PegTestUtils.createHash3(), PegTestUtils.createHash3(), null, null);
-
-        blockExecutor.executeAndFillAll(newblock, blockchain.getBestBlock());
-
-        blockchain.tryToConnect(newblock);
-
-        repository = blockchain.getRepository();
-
-        assertEquals(cowInitialBalance.subtract(BigInteger.valueOf(minerFee+txValue)), repository.getAccountState(cowAddress).getBalance());
-        long blockReward = minerFee/remascConfig.getSyntheticSpan();
-        assertEquals(BigInteger.valueOf(minerFee-blockReward), repository.getAccountState(Hex.decode(PrecompiledContracts.REMASC_ADDR)).getBalance());
-        assertEquals(BigInteger.valueOf(blockReward/remascConfig.getRskLabsDivisor()), repository.getAccountState(remascConfig.getRskLabsAddress()).getBalance());
-        blockReward = blockReward - blockReward/remascConfig.getRskLabsDivisor();
-        assertEquals(BigInteger.valueOf(blockReward/remascConfig.getPublishersDivisor()), repository.getAccountState(coinbaseC.getBytes()).getBalance());
-        blockReward = blockReward - blockReward/remascConfig.getPublishersDivisor();
-        assertEquals(BigInteger.valueOf(blockReward/2), repository.getAccountState(coinbaseA.getBytes()).getBalance());
-        assertEquals(BigInteger.valueOf(blockReward/2), repository.getAccountState(coinbaseB.getBytes()).getBalance());
-
-        blockReward = minerFee/remascConfig.getSyntheticSpan();
-
-        remascStorageProvider = getRemascStorageProvider(blockchain);
-
-        assertEquals(BigInteger.valueOf(minerFee - blockReward), remascStorageProvider.getRewardBalance());
-        assertEquals(BigInteger.ZERO, remascStorageProvider.getBurnedBalance());
-        assertEquals(0, remascStorageProvider.getSiblings().size());
-    }
-    /**
-     * From RSKIP15, one
-     *
-     *
-     *
-     * of the three selection rules higher fees
-     * @throws IOException
-     */
-    @Test
-    public void processMinersFeesWithOneSiblingBrokenSelectionRuleBlockWithHigherFees() throws IOException {
->>>>>>> 05286ff4
         processMinersFeesWithOneSiblingBrokenSelectionRule("higherFees");
     }
 
@@ -556,16 +467,8 @@
         this.validateFederatorsBalanceIsCorrect(blockchain.getRepository(), federationReward);
     }
 
-<<<<<<< HEAD
+
     private void processMinersFeesWithOneSiblingBrokenSelectionRule(String reasonForBrokenSelectionRule) throws IOException, BlockStoreException {
-=======
-    /**
-     * A helper that is used to test the selection rule in Remasc. More information in RSKIP15
-     * @param reasonForBrokenSelectionRule
-     * @throws IOException
-     */
-    private void processMinersFeesWithOneSiblingBrokenSelectionRule(String reasonForBrokenSelectionRule) throws IOException {
->>>>>>> 05286ff4
         BlockChainBuilder builder = new BlockChainBuilder();
         Blockchain blockchain = builder.setTesting(true).setRsk(true).setGenesis(genesisBlock).build();
 
@@ -667,18 +570,12 @@
         blockRewardOnHeightSix -= blockRewardOnHeightSix / remascConfig.getFederationDivisor();
         blockRewardOnHeightSix -= blockRewardOnHeightSix / remascConfig.getPunishmentDivisor();
         List<Long> otherAccountsBalanceOnHeightSix = new ArrayList<>(Arrays.asList(minerRewardOnHeightFive, minerRewardOnHeightFive, publisherReward + blockRewardOnHeightSix, null));
-<<<<<<< HEAD
+
         // TODO review + 1
         this.validateAccountsCurrentBalanceIsCorrect(blockchain.getRepository(), cowRemainingBalance, remascCurrentBalance + 1, rskCurrentBalance, this.getAccountsWithExpectedBalance(otherAccountsBalanceOnHeightSix));
         this.validateFederatorsBalanceIsCorrect(blockchain.getRepository(), federationReward + federationReward2);
         // TODO review + 1
         this.validateRemascsStorageIsCorrect(this.getRemascStorageProvider(blockchain), BigInteger.valueOf(rewardBalance), BigInteger.valueOf(burnedBalance + 1), 0L);
-=======
-        this.validateAccountsCurrentBalanceIsCorrect(blockchain.getRepository(), cowRemainingBalance,
-                remascCurrentBalance, rskCurrentBalance,
-                this.getAccountsWithExpectedBalance(otherAccountsBalanceOnHeightSix));
-        this.validateRemascsStorageIsCorrect(this.getRemascStorageProvider(blockchain), BigInteger.valueOf(rewardBalance), BigInteger.valueOf(burnedBalance), 0L);
->>>>>>> 05286ff4
     }
 
     @Test
@@ -951,18 +848,12 @@
         assertEquals(BigInteger.valueOf(1512 - 16), testRunner.getAccountBalance(blockAtHeightFiveFirstSibling.getCoinbase()));
 
         Block blockAtHeightFiveSecondSibling = testRunner.getAddedSiblings().get(1);
-<<<<<<< HEAD
+
         assertEquals(BigInteger.valueOf(1512 - 16), testRunner.getAccountBalance(blockAtHeightFiveSecondSibling.getCoinbase()));
 
         // TODO Review value 16 (original value 6)
         this.validateRemascsStorageIsCorrect(this.getRemascStorageProvider(blockchain), BigInteger.valueOf(84000), BigInteger.valueOf(16), 0L);
-=======
-        assertEquals(BigInteger.valueOf(1512), testRunner.getAccountBalance(blockAtHeightFiveSecondSibling.getCoinbase()));
-        
-
-        this.validateRemascsStorageIsCorrect(this.getRemascStorageProvider(blockchain), BigInteger.valueOf(84000),
-                BigInteger.valueOf(6), 0L);
->>>>>>> 05286ff4
+
     }
 
     @Test
@@ -1023,7 +914,6 @@
         return accountsWithExpectedBalance;
     }
 
-<<<<<<< HEAD
     private void validateFederatorsBalanceIsCorrect(Repository repository, long federationReward) throws IOException, BlockStoreException {
         RemascFederationProvider provider = new RemascFederationProvider(repository);
 
@@ -1035,12 +925,9 @@
             assertEquals(federatorBalance, repository.getBalance(provider.getFederatorAddress(k)));
     }
 
-    private void validateAccountsCurrentBalanceIsCorrect(Repository repository, BigInteger cowBalance, Long remascBalance, Long rskBalance, HashMap<byte[], BigInteger> otherAccountsBalance) {
-=======
     private void validateAccountsCurrentBalanceIsCorrect(Repository repository, BigInteger cowBalance,
                                                          Long remascBalance, Long rskBalance,
                                                          HashMap<byte[], BigInteger> otherAccountsBalance) {
->>>>>>> 05286ff4
 
         assertEquals(cowBalance, RemascTestRunner.getAccountBalance(repository, cowAddress));
 
