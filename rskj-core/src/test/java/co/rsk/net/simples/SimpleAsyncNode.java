/*
 * This file is part of RskJ
 * Copyright (C) 2017 RSK Labs Ltd.
 *
 * This program is free software: you can redistribute it and/or modify
 * it under the terms of the GNU Lesser General Public License as published by
 * the Free Software Foundation, either version 3 of the License, or
 * (at your option) any later version.
 *
 * This program is distributed in the hope that it will be useful,
 * but WITHOUT ANY WARRANTY; without even the implied warranty of
 * MERCHANTABILITY or FITNESS FOR A PARTICULAR PURPOSE. See the
 * GNU Lesser General Public License for more details.
 *
 * You should have received a copy of the GNU Lesser General Public License
 * along with this program. If not, see <http://www.gnu.org/licenses/>.
 */

package co.rsk.net.simples;

import co.rsk.config.TestSystemProperties;
import co.rsk.core.DifficultyCalculator;
import co.rsk.core.bc.ConsensusValidationMainchainView;
import co.rsk.net.*;
import co.rsk.net.messages.Message;
import co.rsk.net.sync.PeersInformation;
import co.rsk.net.sync.SyncConfiguration;
import co.rsk.scoring.PeerScoringManager;
import co.rsk.test.World;
import co.rsk.test.builders.BlockChainBuilder;
import co.rsk.validators.*;
import org.ethereum.core.BlockFactory;
import org.ethereum.core.Blockchain;
import org.ethereum.core.Genesis;
import org.ethereum.db.IndexedBlockStore;
import org.ethereum.rpc.Simples.SimpleChannelManager;
import org.ethereum.util.RskMockFactory;
import org.junit.Assert;

import java.util.concurrent.*;

import static org.mockito.Mockito.mock;

/**
 * Created by ajlopez on 5/15/2016.
 */
public class SimpleAsyncNode extends SimpleNode {
    private static final TestSystemProperties config = new TestSystemProperties();
    private ExecutorService executor = Executors.newSingleThreadExecutor();
    private LinkedBlockingQueue<Future> futures = new LinkedBlockingQueue<>(5000);
    private SyncProcessor syncProcessor;
    private SimpleChannelManager simpleChannelManager;

    public SimpleAsyncNode(MessageHandler handler, Blockchain blockchain) {
        super(handler, blockchain);
    }

    public SimpleAsyncNode(MessageHandler handler,
                           Blockchain blockchain,
                           SyncProcessor syncProcessor,
                           SimpleChannelManager simpleChannelManager) {
        super(handler, blockchain);
        this.syncProcessor = syncProcessor;
        this.simpleChannelManager = simpleChannelManager;
    }

    @Override
    public void receiveMessageFrom(SimpleNode peer, Message message) {
        Peer senderToPeer = simpleChannelManager.getMessageChannel(this, peer);
        futures.add(
                executor.submit(() -> this.getHandler().processMessage(senderToPeer, message)));
    }

    public void joinWithTimeout() {
        try {
            executor.shutdown();
            executor.awaitTermination(10, TimeUnit.SECONDS);
        } catch (InterruptedException ignored) {
            throw new RuntimeException("Join operation timed out. Remaining tasks: " + this.futures.size() + " .");
        }
    }

    public void waitUntilNTasksWithTimeout(int number) {
        try {
            for (int i = 0; i < number; i++) {
                Future task = this.futures.poll(10, TimeUnit.SECONDS);
                if (task == null) {
                    throw new RuntimeException("Exceeded waiting time. Expected " + (number - i) + " more tasks.");
                }
                task.get();
            }
        } catch (ExecutionException ex) {
            ex.printStackTrace();
            Assert.fail();
        } catch (InterruptedException ignored) {
        }
    }

    public void waitExactlyNTasksWithTimeout(int number) {
        waitUntilNTasksWithTimeout(number);
        int remaining = this.futures.size();
        if (remaining > 0)
            throw new RuntimeException("Too many tasks. Expected " + number + " but got " + (number + remaining));
    }

    public void clearQueue() {
        this.futures.clear();
    }

    public SyncProcessor getSyncProcessor() {
        return this.syncProcessor;
    }



    public static SimpleAsyncNode createDefaultNode(Blockchain blockChain){
        return createNode(blockChain, SyncConfiguration.DEFAULT);
    }

    public static SimpleAsyncNode createNode(Blockchain blockchain, SyncConfiguration syncConfiguration) {
        return createNode(blockchain, syncConfiguration, mock(IndexedBlockStore.class));
    }

    public static SimpleAsyncNode createNode(
            Blockchain blockchain,
            SyncConfiguration syncConfiguration,
            org.ethereum.db.BlockStore indexedBlockStore) {
        NetBlockStore blockStore = new NetBlockStore();
        BlockNodeInformation nodeInformation = new BlockNodeInformation();
        BlockSyncService blockSyncService = new BlockSyncService(config, blockStore, blockchain, nodeInformation, syncConfiguration);
        NodeBlockProcessor processor = new NodeBlockProcessor(blockStore, blockchain, nodeInformation, blockSyncService, syncConfiguration);
        DummyBlockValidationRule blockValidationRule = new DummyBlockValidationRule();
        PeerScoringManager peerScoringManager = RskMockFactory.getPeerScoringManager();
        SimpleChannelManager channelManager = new SimpleChannelManager();
        BlockFactory blockFactory = new BlockFactory(config.getActivationConfig());
        SyncProcessor syncProcessor = new SyncProcessor(
                blockchain, indexedBlockStore, mock(ConsensusValidationMainchainView.class), blockSyncService, syncConfiguration, blockFactory,
                blockValidationRule,
<<<<<<< HEAD
                new SyncBlockValidatorRule(new BlockUnclesHashValidationRule(), new BlockRootValidationRule(config.getActivationConfig())),
                new DifficultyCalculator(config.getActivationConfig(), config.getNetworkConstants()), new PeersInformation(channelManager, syncConfiguration, blockchain, peerScoringManager)
=======
                new BlockCompositeRule(new BlockUnclesHashValidationRule(), new BlockRootValidationRule(config.getActivationConfig())),
                new DifficultyCalculator(config.getActivationConfig(), config.getNetworkConstants()),
                new PeersInformation(channelManager, syncConfiguration, blockchain, peerScoringManager),
                mock(Genesis.class)
>>>>>>> 73085800
        );
        NodeMessageHandler handler = new NodeMessageHandler(config, processor, syncProcessor, channelManager, null, peerScoringManager, mock(StatusResolver.class));

        return new SimpleAsyncNode(handler, blockchain, syncProcessor, channelManager);
    }

    // TODO(mc) find out why the following two work differently

    public static SimpleAsyncNode createNodeWithBlockChainBuilder(int size) {
        final Blockchain blockchain = new BlockChainBuilder().ofSize(0);
        BlockChainBuilder.extend(blockchain, size, false, true);
        return createNode(blockchain, SyncConfiguration.IMMEDIATE_FOR_TESTING, mock(org.ethereum.db.BlockStore.class));
    }

    public static SimpleAsyncNode createNodeWithWorldBlockChain(int size, boolean withUncles, boolean mining) {
        final World world = new World();
        final Blockchain blockchain = world.getBlockChain();
        BlockChainBuilder.extend(blockchain, size, withUncles, mining);
        return createNode(blockchain, SyncConfiguration.IMMEDIATE_FOR_TESTING, world.getBlockStore());
    }
}<|MERGE_RESOLUTION|>--- conflicted
+++ resolved
@@ -136,15 +136,10 @@
         SyncProcessor syncProcessor = new SyncProcessor(
                 blockchain, indexedBlockStore, mock(ConsensusValidationMainchainView.class), blockSyncService, syncConfiguration, blockFactory,
                 blockValidationRule,
-<<<<<<< HEAD
                 new SyncBlockValidatorRule(new BlockUnclesHashValidationRule(), new BlockRootValidationRule(config.getActivationConfig())),
-                new DifficultyCalculator(config.getActivationConfig(), config.getNetworkConstants()), new PeersInformation(channelManager, syncConfiguration, blockchain, peerScoringManager)
-=======
-                new BlockCompositeRule(new BlockUnclesHashValidationRule(), new BlockRootValidationRule(config.getActivationConfig())),
                 new DifficultyCalculator(config.getActivationConfig(), config.getNetworkConstants()),
                 new PeersInformation(channelManager, syncConfiguration, blockchain, peerScoringManager),
                 mock(Genesis.class)
->>>>>>> 73085800
         );
         NodeMessageHandler handler = new NodeMessageHandler(config, processor, syncProcessor, channelManager, null, peerScoringManager, mock(StatusResolver.class));
 
