/*
 * This file is part of RskJ
 * Copyright (C) 2017 RSK Labs Ltd.
 *
 * This program is free software: you can redistribute it and/or modify
 * it under the terms of the GNU Lesser General Public License as published by
 * the Free Software Foundation, either version 3 of the License, or
 * (at your option) any later version.
 *
 * This program is distributed in the hope that it will be useful,
 * but WITHOUT ANY WARRANTY; without even the implied warranty of
 * MERCHANTABILITY or FITNESS FOR A PARTICULAR PURPOSE. See the
 * GNU Lesser General Public License for more details.
 *
 * You should have received a copy of the GNU Lesser General Public License
 * along with this program. If not, see <http://www.gnu.org/licenses/>.
 */

package co.rsk.core.bc;

import org.ethereum.core.Bloom;
import org.ethereum.core.Transaction;
import org.ethereum.core.TransactionReceipt;
import org.ethereum.crypto.HashUtil;
import co.rsk.trie.Trie;
import co.rsk.trie.TrieImpl;
import org.ethereum.db.ByteArrayWrapper;
import org.ethereum.util.RLP;

<<<<<<< HEAD
import java.math.BigInteger;
import java.util.Collections;
=======
>>>>>>> 75b88b79
import java.util.HashMap;
import java.util.List;
import java.util.Map;

/**
 * Created by ajlopez on 01/08/2016.
 */
public class BlockResult {
<<<<<<< HEAD
    public static final BlockResult INTERRUPTED_EXECUTION_BLOCK_RESULT = new InterruptedExecutionBlockResult();

    private final List<Transaction> executedTransactions;
    private final List<TransactionReceipt> transactionReceipts;
    private Events events;
    private final byte[] stateRoot;
    private final byte[] receiptsRoot;
    private final byte[] eventsRoot;
    private final long gasUsed;
    private final BigInteger paidFees;
    private final byte[] logsBloom;

    public BlockResult(List<Transaction> executedTransactions, 
                       List<TransactionReceipt> transactionReceipts,
                       List<EventInfoItem> events,
                       byte[] stateRoot, long gasUsed, BigInteger paidFees) {
=======
    public static final BlockResult INTERRUPTED_EXECUTION_BLOCK_RESULT = new BlockResult(true);

    private boolean interruptedExecution;
    private List<Transaction> executedTransactions;
    private List<TransactionReceipt> transactionReceipts;
    private Events events;
    private byte[] stateRoot;
    private byte[] receiptsRoot;
    private byte[] eventsRoot;
    private long gasUsed;
    private long paidFees;
    private byte[] logsBloom;

    private BlockResult(boolean interruptedExecution) {
        // Just to create INTERRUPTED_EXECUTION_BLOCK_RESULT
        this.interruptedExecution = interruptedExecution;
    }

    public BlockResult(List<Transaction> executedTransactions,
                       List<TransactionReceipt> transactionReceipts,
                       List<EventInfoItem> events,
                       byte[] stateRoot, long gasUsed, long paidFees) {
        interruptedExecution = false;
>>>>>>> 75b88b79
        this.executedTransactions = executedTransactions;
        this.transactionReceipts = transactionReceipts;
        this.events = new Events();
        this.events.addAll(events);
        this.stateRoot = stateRoot;
        this.gasUsed = gasUsed;
        this.paidFees = paidFees;

        this.eventsRoot = calculateEventsTrie(events);
        this.receiptsRoot = calculateReceiptsTrie(transactionReceipts);

        this.logsBloom = calculateLogsBloom(transactionReceipts,events);
    }

    public List<Transaction> getExecutedTransactions() { return executedTransactions; }

    public List<TransactionReceipt> getTransactionReceipts() {
        return this.transactionReceipts;
    }

    public Events getEvents() {
        return this.events;
    }

    public byte[] getStateRoot() {
        return this.stateRoot;
    }

    public byte[] getEventsRoot() {
        return this.eventsRoot;
    }

    public byte[] getReceiptsRoot() {
        return this.receiptsRoot;
    }

    public byte[] getLogsBloom() { return this.logsBloom; }

    public long getGasUsed() {
        return this.gasUsed;
    }

    public BigInteger getPaidFees() {
        return this.paidFees;
    }

    // from original BlockchainImpl
    public static byte[] calculateReceiptsTrie(List<TransactionReceipt> receipts) {
        //TODO Fix Trie hash for receipts - doesnt match cpp
        Trie receiptsTrie = new TrieImpl();

        if (receipts.isEmpty()) {
            return HashUtil.EMPTY_TRIE_HASH;
        }

        for (int i = 0; i < receipts.size(); i++) {
            receiptsTrie = receiptsTrie.put(RLP.encodeInt(i), receipts.get(i).getEncoded());
        }

        return receiptsTrie.getHash();
    }


    public static byte[] calculateEventsPerAccountTrie(EventsPerAccount cl) {

        if (cl == null )
            return HashUtil.EMPTY_TRIE_HASH;

        List<EventInfo> t = cl.getList();

        if (t == null || t.isEmpty())
            return HashUtil.EMPTY_TRIE_HASH;

        Trie aTrie = new TrieImpl();
        for (int i=0;i<t.size();i++) {
            byte[] key = RLP.encodeInt(i);
            aTrie = aTrie.put(key, t.get(i).getEncoded());
        }
        return aTrie.getHash();
    }

    public static Map<ByteArrayWrapper,EventsPerAccount> getEventsMapFromList(List<EventInfoItem> events) {

        Map<ByteArrayWrapper,EventsPerAccount> eventsPerAccountMap = new HashMap<>();

        // Associate all events for the same contract in a single try
        for (EventInfoItem eventInfoItem : events) {
            EventsPerAccount t = eventsPerAccountMap.get(eventInfoItem.address);
            if (t==null) {
                t = new EventsPerAccount();
                eventsPerAccountMap.put(new ByteArrayWrapper(eventInfoItem.address),t);
            }
            t.add(eventInfoItem.eventInfo);
        }
        return eventsPerAccountMap;
    }

    public static byte[] calculateEventsTrie(List<EventInfoItem> events) {


        // Null events should never happen in the real world:
        // when there are no events events is empty, but it is always
        // created. They may only happen in tests.
        // If (events.size()==0), we do a shortcut/optimization and we return EMPTY_TRIE_HASH which DOES NOT
        // match the hash of an empty trie.

        if ((events == null) || (events.size()==0))
            return HashUtil.EMPTY_TRIE_HASH;

        Trie clTrie = new TrieImpl();
        Map<ByteArrayWrapper,EventsPerAccount> eventsPerAccountMap = getEventsMapFromList(events);

        for (ByteArrayWrapper addr : eventsPerAccountMap.keySet()) {
            clTrie = clTrie.put(RLP.encodeElement(addr.getData()), calculateEventsPerAccountTrie(eventsPerAccountMap.get(addr)));
        }
        return clTrie.getHash();
    }

    public static byte[] calculateLogsBloom(List<TransactionReceipt> receipts,List<EventInfoItem> events) {
        Bloom logBloom = new Bloom();

        for (TransactionReceipt receipt : receipts) {
            logBloom.or(receipt.getBloomFilter());
        }

        for (EventInfoItem item : events) {
            logBloom.or(item.getBloomFilter());
        }
        return logBloom.getData();
    }

    private static class InterruptedExecutionBlockResult extends BlockResult {
        public InterruptedExecutionBlockResult() {
            super(Collections.emptyList(), Collections.emptyList(), Collections.emptyList(),null, 0, BigInteger.ZERO);
        }
    }
}<|MERGE_RESOLUTION|>--- conflicted
+++ resolved
@@ -27,11 +27,8 @@
 import org.ethereum.db.ByteArrayWrapper;
 import org.ethereum.util.RLP;
 
-<<<<<<< HEAD
 import java.math.BigInteger;
 import java.util.Collections;
-=======
->>>>>>> 75b88b79
 import java.util.HashMap;
 import java.util.List;
 import java.util.Map;
@@ -40,7 +37,7 @@
  * Created by ajlopez on 01/08/2016.
  */
 public class BlockResult {
-<<<<<<< HEAD
+
     public static final BlockResult INTERRUPTED_EXECUTION_BLOCK_RESULT = new InterruptedExecutionBlockResult();
 
     private final List<Transaction> executedTransactions;
@@ -57,31 +54,7 @@
                        List<TransactionReceipt> transactionReceipts,
                        List<EventInfoItem> events,
                        byte[] stateRoot, long gasUsed, BigInteger paidFees) {
-=======
-    public static final BlockResult INTERRUPTED_EXECUTION_BLOCK_RESULT = new BlockResult(true);
 
-    private boolean interruptedExecution;
-    private List<Transaction> executedTransactions;
-    private List<TransactionReceipt> transactionReceipts;
-    private Events events;
-    private byte[] stateRoot;
-    private byte[] receiptsRoot;
-    private byte[] eventsRoot;
-    private long gasUsed;
-    private long paidFees;
-    private byte[] logsBloom;
-
-    private BlockResult(boolean interruptedExecution) {
-        // Just to create INTERRUPTED_EXECUTION_BLOCK_RESULT
-        this.interruptedExecution = interruptedExecution;
-    }
-
-    public BlockResult(List<Transaction> executedTransactions,
-                       List<TransactionReceipt> transactionReceipts,
-                       List<EventInfoItem> events,
-                       byte[] stateRoot, long gasUsed, long paidFees) {
-        interruptedExecution = false;
->>>>>>> 75b88b79
         this.executedTransactions = executedTransactions;
         this.transactionReceipts = transactionReceipts;
         this.events = new Events();
