/*
 * This file is part of RskJ
 * Copyright (C) 2017 RSK Labs Ltd.
 *
 * This program is free software: you can redistribute it and/or modify
 * it under the terms of the GNU Lesser General Public License as published by
 * the Free Software Foundation, either version 3 of the License, or
 * (at your option) any later version.
 *
 * This program is distributed in the hope that it will be useful,
 * but WITHOUT ANY WARRANTY; without even the implied warranty of
 * MERCHANTABILITY or FITNESS FOR A PARTICULAR PURPOSE. See the
 * GNU Lesser General Public License for more details.
 *
 * You should have received a copy of the GNU Lesser General Public License
 * along with this program. If not, see <http://www.gnu.org/licenses/>.
 */

package co.rsk.net.handler.txvalidator;

import org.ethereum.core.AccountState;
import org.ethereum.core.Transaction;
import org.spongycastle.util.BigIntegers;

import java.math.BigInteger;

/**
 * Checks that the transaction gas limit is lower than the `block` gas limit,
 * though there's no check that the actual block gas limit is used
 */
public class TxValidatorGasLimitValidator implements TxValidatorStep {

    @Override
<<<<<<< HEAD
    public boolean validate(Transaction tx, AccountState state, byte[] gasLimit, byte[] minimumGasPrice, long bestBlockNumber) {
        BigInteger txGasLimit = BigIntegers.fromUnsignedByteArray(tx.getGasLimit());
        return  txGasLimit.compareTo(BigIntegers.fromUnsignedByteArray(gasLimit)) <= 0;
=======
    public boolean validate(Transaction tx, AccountState state, BigInteger gasLimit, BigInteger minimumGasPrice, long bestBlockNumber) {
        BigInteger txGasLimit = tx.getGasLimitAsInteger();
        return gasLimit.compareTo(txGasLimit) >= 0;
>>>>>>> 11cfe020
    }
}<|MERGE_RESOLUTION|>--- conflicted
+++ resolved
@@ -31,14 +31,8 @@
 public class TxValidatorGasLimitValidator implements TxValidatorStep {
 
     @Override
-<<<<<<< HEAD
-    public boolean validate(Transaction tx, AccountState state, byte[] gasLimit, byte[] minimumGasPrice, long bestBlockNumber) {
-        BigInteger txGasLimit = BigIntegers.fromUnsignedByteArray(tx.getGasLimit());
-        return  txGasLimit.compareTo(BigIntegers.fromUnsignedByteArray(gasLimit)) <= 0;
-=======
     public boolean validate(Transaction tx, AccountState state, BigInteger gasLimit, BigInteger minimumGasPrice, long bestBlockNumber) {
         BigInteger txGasLimit = tx.getGasLimitAsInteger();
-        return gasLimit.compareTo(txGasLimit) >= 0;
->>>>>>> 11cfe020
+        return  txGasLimit.compareTo(gasLimit) <= 0;
     }
 }