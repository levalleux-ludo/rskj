--- conflicted
+++ resolved
@@ -60,11 +60,8 @@
     private final Map<Long, List<BlockInfo>> index;
     private final DB indexDB;
     private final KeyValueDataSource blocks;
-<<<<<<< HEAD
     private final BlockFactory blockFactory;
-=======
-    private boolean useSnappy = false;
->>>>>>> f01523db
+
 
     private boolean useSnappy = false;
 
